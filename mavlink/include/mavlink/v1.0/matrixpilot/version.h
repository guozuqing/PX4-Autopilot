/** @file
 *	@brief MAVLink comm protocol built from matrixpilot.xml
 *	@see http://pixhawk.ethz.ch/software/mavlink
 */
#ifndef MAVLINK_VERSION_H
#define MAVLINK_VERSION_H

<<<<<<< HEAD
#define MAVLINK_BUILD_DATE "Mon Nov 26 18:30:03 2012"
=======
#define MAVLINK_BUILD_DATE "Sat Dec  1 02:06:23 2012"
>>>>>>> 008a3543
#define MAVLINK_WIRE_PROTOCOL_VERSION "1.0"
#define MAVLINK_MAX_DIALECT_PAYLOAD_SIZE 254
 
#endif // MAVLINK_VERSION_H<|MERGE_RESOLUTION|>--- conflicted
+++ resolved
@@ -5,11 +5,7 @@
 #ifndef MAVLINK_VERSION_H
 #define MAVLINK_VERSION_H
 
-<<<<<<< HEAD
-#define MAVLINK_BUILD_DATE "Mon Nov 26 18:30:03 2012"
-=======
 #define MAVLINK_BUILD_DATE "Sat Dec  1 02:06:23 2012"
->>>>>>> 008a3543
 #define MAVLINK_WIRE_PROTOCOL_VERSION "1.0"
 #define MAVLINK_MAX_DIALECT_PAYLOAD_SIZE 254
  

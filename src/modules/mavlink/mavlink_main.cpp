--- conflicted
+++ resolved
@@ -218,17 +218,10 @@
 
 Mavlink* Mavlink::new_instance()
 {
-<<<<<<< HEAD
-	Mavlink* inst = new Mavlink(port, baud_rate);
+	Mavlink* inst = new Mavlink();
 	Mavlink* next = ::_head;
 	while (next != nullptr)
 		next = next->_next;
-=======
-	Mavlink* inst = new Mavlink();
-	Mavlink* parent = ::_head;
-	while (parent->_next != nullptr)
-		parent = parent->_next;
->>>>>>> b1e5304a
 
 	/* now parent has a null pointer, fill it */
 	next = inst;
@@ -1735,13 +1728,8 @@
 
 	/*mavlink->_mavlink_task = */task_spawn_cmd(buf,
 					 SCHED_DEFAULT,
-<<<<<<< HEAD
-					 SCHED_PRIORITY_MAX - 5,
-					 4096,
-=======
 					 SCHED_PRIORITY_DEFAULT,
 					 2048,
->>>>>>> b1e5304a
 					 (main_t)&Mavlink::start_helper,
 					 NULL);
 
